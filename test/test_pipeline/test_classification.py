--- conflicted
+++ resolved
@@ -41,7 +41,7 @@
                 'output': (PREDICTIONS,)}
 
     @staticmethod
-    def get_hyperparameter_search_space( dataset_properties=None):
+    def get_hyperparameter_search_space(dataset_properties=None):
         cs = ConfigurationSpace()
         return cs
 
@@ -228,13 +228,10 @@
                             'classifier:proj_logit:max_epochs': 1,
                             'classifier:libsvm_svc:degree': 2,
                             'regressor:libsvm_svr:degree': 2,
-<<<<<<< HEAD
                             'preprocessor:truncatedSVD:target_dim': 10,
                             'preprocessor:polynomial:degree': 2,
-                            'classifier:lda:n_components': 10}
-=======
+                            'classifier:lda:n_components': 10,
                             'preprocessor:feature_agglomeration:n_clusters': 2}
->>>>>>> 4c797893
 
             for restrict_parameter in restrictions:
                 restrict_to = restrictions[restrict_parameter]
@@ -396,22 +393,13 @@
         X_train, Y_train, X_test, Y_test = get_dataset(dataset='digits')
         cls.fit(X_train, Y_train)
         X_test_ = X_test.copy()
-<<<<<<< HEAD
-        prediction_ = cls.predict_proba(X_test_)
-        # The object behind the last step in the pipeline
-        cls_predict = mock.Mock(wraps=cls.steps[-1][1].predict_proba)
-        cls.steps[-1][-1].predict_proba = cls_predict
-        prediction = cls.predict_proba(X_test, batch_size=20)
-        self.assertEqual((1647, 10), prediction.shape)
-        self.assertEqual(84, cls_predict.call_count)
-=======
-        prediction_ = cls.predict(X_test_)
-        cls_predict = unittest.mock.Mock(wraps=cls.pipeline_)
-        cls.pipeline_ = cls_predict
-        prediction = cls.predict(X_test, batch_size=20)
-        self.assertEqual((1647,), prediction.shape)
-        self.assertEqual(83, cls_predict.predict.call_count)
->>>>>>> 4c797893
+        prediction_ = cls.predict_proba(X_test_)
+        # The object behind the last step in the pipeline
+        cls_predict = unittest.mock.Mock(wraps=cls.steps[-1][1].predict_proba)
+        cls.steps[-1][-1].predict_proba = cls_predict
+        prediction = cls.predict_proba(X_test, batch_size=20)
+        self.assertEqual((1647, 10), prediction.shape)
+        self.assertEqual(84, cls_predict.call_count)
         assert_array_almost_equal(prediction_, prediction)
 
         # Multilabel
@@ -419,20 +407,12 @@
         Y_train = np.array(list([(list([1 if i != y else 0 for i in range(10)]))
                                  for y in Y_train]))
         cls.fit(X_train, Y_train)
-        cls.fit(X_train, Y_train)
-        X_test_ = X_test.copy()
-<<<<<<< HEAD
-        prediction_ = cls.predict_proba(X_test_)
-        # The object behind the last step in the pipeline
-        cls_predict = mock.Mock(wraps=cls.steps[-1][1].predict_proba)
-        cls.steps[-1][-1].predict_proba = cls_predict
-        prediction = cls.predict_proba(X_test, batch_size=20)
-=======
-        prediction_ = cls.predict(X_test_)
-        cls_predict = unittest.mock.Mock(wraps=cls.pipeline_)
-        cls.pipeline_ = cls_predict
-        prediction = cls.predict(X_test, batch_size=20)
->>>>>>> 4c797893
+        X_test_ = X_test.copy()
+        prediction_ = cls.predict_proba(X_test_)
+        # The object behind the last step in the pipeline
+        cls_predict = unittest.mock.Mock(wraps=cls.steps[-1][1].predict_proba)
+        cls.steps[-1][-1].predict_proba = cls_predict
+        prediction = cls.predict_proba(X_test, batch_size=20)
         self.assertEqual((1647, 10), prediction.shape)
         self.assertEqual(84, cls_predict.call_count)
         assert_array_almost_equal(prediction_, prediction)
@@ -462,22 +442,13 @@
                                                        make_sparse=True)
         cls.fit(X_train, Y_train)
         X_test_ = X_test.copy()
-<<<<<<< HEAD
-        prediction_ = cls.predict_proba(X_test_)
-        # The object behind the last step in the pipeline
-        cls_predict = mock.Mock(wraps=cls.steps[-1][1].predict_proba)
-        cls.steps[-1][-1].predict_proba = cls_predict
-        prediction = cls.predict_proba(X_test, batch_size=20)
-        self.assertEqual((1647, 10), prediction.shape)
-        self.assertEqual(84, cls_predict.call_count)
-=======
-        prediction_ = cls.predict(X_test_)
-        cls_predict = unittest.mock.Mock(wraps=cls.pipeline_)
-        cls.pipeline_ = cls_predict
-        prediction = cls.predict(X_test, batch_size=20)
-        self.assertEqual((1647,), prediction.shape)
-        self.assertEqual(83, cls_predict.predict.call_count)
->>>>>>> 4c797893
+        prediction_ = cls.predict_proba(X_test_)
+        # The object behind the last step in the pipeline
+        cls_predict = unittest.mock.Mock(wraps=cls.steps[-1][1].predict_proba)
+        cls.steps[-1][-1].predict_proba = cls_predict
+        prediction = cls.predict_proba(X_test, batch_size=20)
+        self.assertEqual((1647, 10), prediction.shape)
+        self.assertEqual(84, cls_predict.call_count)
         assert_array_almost_equal(prediction_, prediction)
 
         # Multilabel
@@ -487,18 +458,11 @@
                                  for y in Y_train]))
         cls.fit(X_train, Y_train)
         X_test_ = X_test.copy()
-<<<<<<< HEAD
-        prediction_ = cls.predict_proba(X_test_)
-        # The object behind the last step in the pipeline
-        cls_predict = mock.Mock(wraps=cls.steps[-1][1].predict_proba)
-        cls.steps[-1][-1].predict_proba = cls_predict
-        prediction = cls.predict_proba(X_test, batch_size=20)
-=======
-        prediction_ = cls.predict(X_test_)
-        cls_predict = unittest.mock.Mock(wraps=cls.pipeline_)
-        cls.pipeline_ = cls_predict
-        prediction = cls.predict(X_test, batch_size=20)
->>>>>>> 4c797893
+        prediction_ = cls.predict_proba(X_test_)
+        # The object behind the last step in the pipeline
+        cls_predict = unittest.mock.Mock(wraps=cls.steps[-1][1].predict_proba)
+        cls.steps[-1][-1].predict_proba = cls_predict
+        prediction = cls.predict_proba(X_test, batch_size=20)
         self.assertEqual((1647, 10), prediction.shape)
         self.assertEqual(84, cls_predict.call_count)
         assert_array_almost_equal(prediction_, prediction)
@@ -512,13 +476,8 @@
         X_test_ = X_test.copy()
         prediction_ = cls.predict_proba(X_test_)
         # The object behind the last step in the pipeline
-<<<<<<< HEAD
-        cls_predict = mock.Mock(wraps=cls.steps[-1][1].predict_proba)
-        cls.steps[-1][-1].predict_proba = cls_predict
-=======
-        cls_predict = unittest.mock.Mock(wraps=cls.pipeline_.steps[-1][1])
-        cls.pipeline_.steps[-1] = ("estimator", cls_predict)
->>>>>>> 4c797893
+        cls_predict = unittest.mock.Mock(wraps=cls.steps[-1][1].predict_proba)
+        cls.steps[-1][-1].predict_proba = cls_predict
         prediction = cls.predict_proba(X_test, batch_size=20)
         self.assertEqual((1647, 10), prediction.shape)
         self.assertEqual(84, cls_predict.call_count)
@@ -532,14 +491,9 @@
         cls.fit(X_train, Y_train)
         X_test_ = X_test.copy()
         prediction_ = cls.predict_proba(X_test_)
-<<<<<<< HEAD
-        # The object behind the last step in the pipeline
-        cls_predict = mock.Mock(wraps=cls.steps[-1][1].predict_proba)
-        cls.steps[-1][-1].predict_proba = cls_predict
-=======
-        cls_predict = unittest.mock.Mock(wraps=cls.pipeline_.steps[-1][1])
-        cls.pipeline_.steps[-1] = ("estimator", cls_predict)
->>>>>>> 4c797893
+        # The object behind the last step in the pipeline
+        cls_predict = unittest.mock.Mock(wraps=cls.steps[-1][1].predict_proba)
+        cls.steps[-1][-1].predict_proba = cls_predict
         prediction = cls.predict_proba(X_test, batch_size=20)
         self.assertEqual((1647, 10), prediction.shape)
         self.assertEqual(84, cls_predict.call_count)
@@ -574,13 +528,8 @@
         X_test_ = X_test.copy()
         prediction_ = cls.predict_proba(X_test_)
         # The object behind the last step in the pipeline
-<<<<<<< HEAD
-        cls_predict = mock.Mock(wraps=cls.steps[-1][1].predict_proba)
-        cls.steps[-1][-1].predict_proba = cls_predict
-=======
-        cls_predict = unittest.mock.Mock(wraps=cls.pipeline_.steps[-1][1])
-        cls.pipeline_.steps[-1] = ("estimator", cls_predict)
->>>>>>> 4c797893
+        cls_predict = unittest.mock.Mock(wraps=cls.steps[-1][1].predict_proba)
+        cls.steps[-1][-1].predict_proba = cls_predict
         prediction = cls.predict_proba(X_test, batch_size=20)
         self.assertEqual((1647, 10), prediction.shape)
         self.assertEqual(84, cls_predict.call_count)
@@ -597,14 +546,9 @@
         cls.fit(X_train, Y_train)
         X_test_ = X_test.copy()
         prediction_ = cls.predict_proba(X_test_)
-<<<<<<< HEAD
-        # The object behind the last step in the pipeline
-        cls_predict = mock.Mock(wraps=cls.steps[-1][1].predict_proba)
-        cls.steps[-1][-1].predict_proba = cls_predict
-=======
-        cls_predict = unittest.mock.Mock(wraps=cls.pipeline_.steps[-1][1])
-        cls.pipeline_.steps[-1] = ("estimator", cls_predict)
->>>>>>> 4c797893
+        # The object behind the last step in the pipeline
+        cls_predict = unittest.mock.Mock(wraps=cls.steps[-1][1].predict_proba)
+        cls.steps[-1][-1].predict_proba = cls_predict
         prediction = cls.predict_proba(X_test, batch_size=20)
         self.assertEqual((1647, 10), prediction.shape)
         self.assertEqual(84, cls_predict.call_count)
